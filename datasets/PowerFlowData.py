"""
this file defines the class of PowerFlowData, which is used to load the data of Power Flow
"""
import os
from typing import Callable, Optional, List, Tuple, Union

import torch
import numpy as np
import torch.utils.data as data
import torch_geometric
from torch_geometric.data import Data, InMemoryDataset
from torch_geometric.utils import from_scipy_sparse_matrix, dense_to_sparse
import matplotlib.pyplot as plt

from torch_geometric.datasets import Planetoid

ori_feature_names_x = [
    'index',                # - removed
    'type',                 # --- one-hot encoded,  0, 1, 2, 3
    'voltage magnitude',    # --- this matters,     4, 
    'voltage angle',        # --- this matters,     5,
    'Pd',                   # --- this matters, preprocessed as Pd-Pg   6,
    'Qd',                   # --- this matters                          7,
    'Gs',                   # - equivalent to Pd, Qd                    8,
    'Bs',                   # - equivalent to Pd, Qd                    9,
    'Pg'                    # - removed
]

feature_names_x = [
    'type_0',               # --- one-hot encoded,  0,
    'type_1',               # --- one-hot encoded,  1,
    'type_2',               # --- one-hot encoded,  2,
    'type_3',               # --- one-hot encoded,  3,
    'voltage magnitude',    # --- this matters,     4, 
    'voltage angle',        # --- this matters,     5,
    'Pd',                   # --- this matters, preprocessed as Pd-Pg   6,
    'Qd',                   # --- this matters                          7,
    'Gs',                   # - equivalent to Pd, Qd                    8,
    'Bs',                   # - equivalent to Pd, Qd                    9,
    'to_predict_voltage_magnitude', #               10,
    'to_predict_voltage_angle',     #               11,
    'to_predict_Pd',                #               12,
    'to_predict_Qd'                 #               13,
    'to_predict_Gs',                #               14,
    'to_predict_Bs'                 #               15,
]

ori_feature_names_y = [
    'index',                # - removed
    'type',                 # - removed
    'voltage magnitude',    # --- we care about this
    'voltage angle',        # --- we care about this
    'active power',         # --- we care about this
    'reactive power',       # --- we care about this
    'Gs',                   # -
    'Bs'                    # -
]

feature_names_y = [
    'voltage magnitude',    # --- we care about this
    'voltage angle',        # --- we care about this
    'active power',         # --- we care about this
    'reactive power',       # --- we care about this
    'Gs',                   # -
    'Bs'         
]

edge_feature_names = [
    'r',                    # --- this matters, resistance, pu
    'x',                    # --- this matters, reactance,  pu
    'b',
    'tau',
    'angle'
]
        

class PowerFlowData(InMemoryDataset):
    """PowerFlowData(InMemoryDataset)

    Parameters:
        root (str, optional) – Root directory where the dataset should be saved. (optional: None)
        pre_filter (callable)- A function 

    Comments:
        we actually do not need adjacency matrix, since we can use edge_index to represent the graph from `edge_features`

    Returns:
        class instance of PowerFlowData
    """
    partial_file_names = [
        "edge_features.npy",
        "node_features_x.npy",
        "node_features_y.npy"
    ]
    split_order = {
        "train": 0,
        "val": 1,
        "test": 2
    }
    mixed_cases = [
        '118v2',
        '14v2',
    ]

    def __init__(self, 
                root: str, 
                case: str = '14', 
                split: Optional[List[float]] = None, 
                task: str = "train", 
                transform: Optional[Callable] = None, 
                pre_transform: Optional[Callable] = None, 
                pre_filter: Optional[Callable] = None,
                normalize=True,
                xymean=None,
                xystd=None,
                edgemean=None,
                edgestd=None):

        assert len(split) == 3
        assert task in ["train", "val", "test"]
        self.normalize = normalize
        self.case = case  # THIS MUST BE EXECUTED BEFORE super().__init__() since it is used in raw_file_names and processed_file_names
        self.split = split
        self.task = task
        super().__init__(root, transform, pre_transform, pre_filter) # self.process runs here
        self.mask = torch.tensor([])
        # assign mean,std if specified
        if xymean is not None and xystd is not None:
            self.xymean, self.xystd = xymean, xystd
            print('xymean, xystd assigned.')
        else:
            self.xymean, self.xystd = None, None
        if edgemean is not None and edgestd is not None:
            self.edgemean, self.edgestd = edgemean, edgestd
            print('edgemean, edgestd assigned.')
        else:
            self.edgemean, self.edgestd = None, None
        self.data, self.slices, self.mask = self._normalize_dataset(
<<<<<<< HEAD
            *torch.load(self.processed_paths[0]))  # necessary, do not forget!
        
        
=======
            *torch.load(self.processed_paths[self.split_order[self.task]]))  # necessary, do not forget!
>>>>>>> acdea416

    def get_data_dimensions(self):
        return self[0].x.shape[1], self[0].y.shape[1], self[0].edge_attr.shape[1]

    def get_data_means_stds(self):
        assert self.normalize == True
        return self.xymean[:1, :], self.xystd[:1, :], self.edgemean[:1, :], self.edgestd[:1, :]

    def _normalize_dataset(self, data, slices, ) -> Tuple[torch.Tensor, torch.Tensor, torch.Tensor]:
        if not self.normalize:
            # TODO an actual mask, perhaps never necessary though
            return data, slices, torch.tensor([])
        # selecting the right features
        # for x
        # exit()
        data.x[:, 4] = data.x[:, 4] - data.x[:, 8]  # Pd = Pd - Pg
        # + 4 for the one-hot encoding for four node types, -2 because we remove the index and Pg
        template = torch.zeros((data.x.shape[0], data.x.shape[1] + 3 - 2))
        template[:, 0:4] = torch.nn.functional.one_hot(
            data.x[:, 1].type(torch.int64), num_classes=4)
        template[:, 4:10] = data.x[:, 2:8]
        data.x = template
        # for y
        data.y = data.y[:, 2:]

        # SHAPE NOW: torch.Size([14, 10]) torch.Size([14, 6]) for x and y

        # normalizing
        # for node attributes
        if self.xymean is None or self.xystd is None:
            xy = torch.concat([data.x[:, 4:], data.y], dim=0)
            # 6 for:
            mean = torch.mean(xy, dim=0, keepdim=True)
            std = torch.std(xy, dim=0, keepdim=True)
            self.xymean, self.xystd = mean, std
            # + 0.0000001 to avoid NaN's because of division by zero
        data.x[:, 4:] = (data.x[:, 4:] - self.xymean) / (self.xystd + 0.0000001)
        data.y = (data.y - self.xymean) / (self.xystd + 0.0000001)
        # for edge attributes
        if self.edgemean is None or self.edgestd is None:
            mean = torch.mean(data.edge_attr, dim=0, keepdim=True)
            std = torch.std(data.edge_attr, dim=0, keepdim=True)
            self.edgemean, self.edgestd = mean, std
        data.edge_attr = (data.edge_attr - self.edgemean) / (self.edgestd + 0.0000001)

        # adding the mask
        # where x and y are unequal, the network must predict
        # 1 where value changed, 0 where it did not change
        unequal = (data.x[:, 4:] != data.y).float()
        data.prediction_mask = unequal
        data.x = torch.concat([data.x, unequal], dim=1)

        return data, slices, unequal

    @property
    def raw_file_names(self) -> List[str]:
        if self.case != 'mixed':
            return ["case"+f"{self.case}"+"_"+name for name in self.partial_file_names]
        else:
            return ["case"+f"{case}"+"_"+name for case in self.mixed_cases for name in self.partial_file_names]

    @property
    def processed_file_names(self) -> List[str]:
        return [
            "case"+f"{self.case}"+"_processed_train.pt",
            "case"+f"{self.case}"+"_processed_val.pt",
            "case"+f"{self.case}"+"_processed_test.pt",
        ]

    def len(self):
        return self.slices['x'].shape[0]-1

    # def get(self, idx: int) -> Data: # override
    #     return self.data[idx]

    def process(self):
        # then use from_scipy_sparse_matrix()
        assert len(self.raw_paths) % 3 == 0
        raw_paths_per_case = [[self.raw_paths[i], self.raw_paths[i+1], self.raw_paths[i+2],] for i in range(0, len(self.raw_paths), 3)]
        all_case_data = [[],[],[]]
        for case, raw_paths in enumerate(raw_paths_per_case):
            # process multiple cases (if specified) e.g. cases = [14, 118]
            edge_features = torch.from_numpy(np.load(raw_paths[0])).float()
            node_features_x = torch.from_numpy(np.load(raw_paths[1])).float()
            node_features_y = torch.from_numpy(np.load(raw_paths[2])).float()

            assert self.split is not None
            if self.split is not None:
                split_len = [int(len(node_features_x) * i) for i in self.split]
            
            split_edge_features = torch.split(edge_features, split_len, dim=0)
            split_node_features_x = torch.split(node_features_x, split_len, dim=0)
            split_node_features_y = torch.split(node_features_y, split_len, dim=0)
            
            for idx in range(len(split_edge_features)):
                # for each case, process train, val, test split
                x = split_node_features_x[idx]
                y = split_node_features_y[idx]
                e = split_edge_features[idx]
                data_list = [
                    Data(
                        x=x[i],
                        y=y[i],
                        edge_index=e[i, :, 0:2].T.to(torch.long)-1,
                        edge_attr=e[i, :, 2:],
                    ) for i in range(len(x))
                ]

                if self.pre_filter is not None:  # filter out some data
                    data_list = [data for data in data_list if self.pre_filter(data)]

                if self.pre_transform is not None:
                    data_list = [self.pre_transform(data) for data in data_list]
                    
                all_case_data[idx].extend(data_list)

        for idx, case_data in enumerate(all_case_data):
            data, slices = self.collate(case_data)
            torch.save((data, slices), self.processed_paths[idx])


def main():
    try:
        # shape = (N, n_edges, 7)       (from, to, ...)
        edge_features = np.load("data/raw/case14_edge_features.npy")
        # shape = (N, n_nodes, n_nodes)
        adj_matrix = np.load("data/raw/case14_adjacency_matrix.npy")
        # shape = (N, n_nodes, 9)
        node_features_x = np.load("data/raw/case14_node_features_x.npy")
        # shape = (N, n_nodes, 8)
        node_features_y = np.load("data/raw/case14_node_features_y.npy")
    except FileNotFoundError:
        print("File not found.")

    print(f"edge_features.shape = {edge_features.shape}")
    print(f"adj_matrix.shape = {adj_matrix.shape}")
    print(f"node_features_x.shape = {node_features_x.shape}")
    print(f"node_features_y.shape = {node_features_y.shape}")

    trainset = PowerFlowData(root="data", case=14,
                             split=[.5, .2, .3], task="train")
    train_loader = torch_geometric.loader.DataLoader(
        trainset, batch_size=12, shuffle=True)
    print(len(trainset))
    print(trainset[0])
    print(next(iter(train_loader)))
    pass


if __name__ == "__main__":
    main()<|MERGE_RESOLUTION|>--- conflicted
+++ resolved
@@ -136,13 +136,7 @@
         else:
             self.edgemean, self.edgestd = None, None
         self.data, self.slices, self.mask = self._normalize_dataset(
-<<<<<<< HEAD
-            *torch.load(self.processed_paths[0]))  # necessary, do not forget!
-        
-        
-=======
             *torch.load(self.processed_paths[self.split_order[self.task]]))  # necessary, do not forget!
->>>>>>> acdea416
 
     def get_data_dimensions(self):
         return self[0].x.shape[1], self[0].y.shape[1], self[0].edge_attr.shape[1]
